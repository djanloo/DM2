--- conflicted
+++ resolved
@@ -3886,9 +3886,6 @@
   },
   {
    "cell_type": "code",
-<<<<<<< HEAD
-   "execution_count": null,
-=======
    "execution_count": 32,
    "outputs": [
     {
@@ -3913,17 +3910,11 @@
     "y_pred_test = y_pred_test.reshape((619,))\n",
     "pd.DataFrame({'test' : y_test, 'pred': y_pred_test})"
    ],
->>>>>>> 6406a385
    "metadata": {
     "ExecuteTime": {
      "end_time": "2023-06-04T15:15:49.418292Z",
      "start_time": "2023-06-04T15:15:49.412795Z"
     }
-<<<<<<< HEAD
-   },
-   "outputs": [],
-   "source": []
-=======
    }
   },
   {
@@ -3934,7 +3925,6 @@
    "metadata": {
     "collapsed": false
    }
->>>>>>> 6406a385
   }
  ],
  "metadata": {
